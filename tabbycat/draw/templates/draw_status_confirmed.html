--- conflicted
+++ resolved
@@ -38,9 +38,6 @@
         </div>
 
         <div class="list-group list-group-flush">
-          {% with no_chair=round.num_debates_without_chair even_panel=round.num_debates_with_even_panel %}
-
-<<<<<<< HEAD
           {% with no_chair=round.num_debates_without_chair even_panel=round.num_debates_with_even_panel duplicates=round.duplicate_panellists %}
 
             {% if active_adjs.count < draw.count %}
@@ -93,39 +90,7 @@
               {% include "components/item-action.html" with text=title type="primary" icon="check-circle" %}
             {% else %}
               {% include "components/item-action.html" with text=title success=True %}
-=======
-            {% if active_adjs.count < draw.count %}
 
-              {% include "components/item-alert.html" with type=danger text="There are currently fewer checked-in adjudicators than there are rooms." %}
-
-            {% else %}
-
-                {% if no_chair > 0 %}
-                  {% blocktrans asvar text count no_chair=no_chair %}
-                    One debate does not have a chair.
-                  {% plural %}
-                    {{ no_chair }} debates do not have a chair.
-                  {% endblocktrans %}
-                  {% include "components/item-alert.html" with type="danger" %}
-                {% endif %}
-
-                {% if even_panel > 0 %}
-                  {% blocktrans asvar text count even_panel=even_panel %}
-                    One debate has a panel with an even number of adjudicators.
-                  {% plural %}
-                    {{ even_panel }} debates have panels with an even number of adjudicators.
-                  {% endblocktrans %}
-                  {% include "components/item-alert.html" with type="danger" %}
-                {% endif %}
-
-            {% endif %}
-
-            {% roundurl 'edit-adj-allocation' as url %}
-            {% if active_adjs.count < draw.count or no_chair > 0 or even_panel > 0 %}
-              {% include "components/item-action.html" with text="Allocate Adjudicators" success=True %}
-            {% else %}
-              {% include "components/item-action.html" with text="Allocate Adjudicators" type="primary" icon="check-circle" %}
->>>>>>> ec6bcbf4
             {% endif %}
 
           {% endwith %}
@@ -172,7 +137,6 @@
             {% endif %}
 
             {% roundurl 'venues-edit' round as url %}
-<<<<<<< HEAD
             {% trans "Allocate Venues" as title %}
             {% if no_venue > 0 %}
               {% include "components/item-action.html" with text=title type="primary" icon="check-circle" %}
@@ -180,13 +144,6 @@
               {% include "components/item-action.html" with text=title success=True %}
             {% endif %}
 
-=======
-            {% if no_venue > 0 %}
-              {% include "components/item-action.html" with text="Allocate Venues" success=True %}
-            {% else %}
-              {% include "components/item-action.html" with text="Allocate Venues" type="primary" icon="check-circle" %}
-            {% endif %}
->>>>>>> ec6bcbf4
           {% endwith %}
 
         </div>
