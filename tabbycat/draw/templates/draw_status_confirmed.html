{% extends "draw_base.html" %}
{% load humanize %}
{% load static %}
{% load debate_tags %}
{% load i18n %}

{% block page-title %}Draw for {{ round.name }}{% endblock %}
{% block head-title %}
  <span class="emoji"> 👀</span>Draw for {{ round.name }}
{% endblock %}
{% block sub-title %}
  {% if round.draw_status == round.STATUS_CONFIRMED %}
    draw is confirmed but not released;
  {% elif round.draw_status == round.STATUS_RELEASED %}
    draw is confirmed and released;
  {% else %}
    DRAW STATUS ERROR,
  {% endif %}
  motions {{ round.motions_released|yesno:",are not" }} released
{% endblock %}

{% block page-alerts %}
  {% if not pref.duplicate_adjs %}
    {% with duplicates=round.duplicate_panellists %}
      {% if duplicates %}
        <div class="alert alert-danger" >
          Adjudicator{{ duplicates|pluralize }} <strong>{{ duplicates|join:", " }}</strong>
          {{ duplicates|pluralize:"has, have" }} been allocated twice.
        </div>
      {% endif %}
    {% endwith %}
  {% endif %}

{% endblock %}

{% block content %}

  <div class="row mb-4">

    <div class="col-md-6 col">
      <div class="card">

        <div class="card-body">
          <h5 class="card-title mb-0">Adjudicator Allocations</h5>
        </div>

        <div class="list-group list-group-flush">

          {% with no_chair=round.num_debates_without_chair even_panel=round.num_debates_with_even_panel %}

            {% if active_adjs.count < draw.count %}

              {% include "components/item-alert.html" with type=danger text="There are currently fewer checked-in adjudicators than there are rooms." %}

<<<<<<< HEAD
            {% else %}

                {% if no_chair > 0 %}

                  {% blocktrans asvar text with no_chair|apnumber|capfirst as chairless and no_chair|pluralize:" does,s do" as debate_suffix %}
                    {{ no_chair }} debate{{ debate_suffix }} not have a chair.
                  {% endblocktrans %}
                  {% include "components/item-alert.html" with type="danger" %}

                {% endif %}
                {% if even_panel > 0 %}

                  {% blocktrans asvar text with even_panel|apnumber|capfirst as evens and even_panel|pluralize:" has a panel,s have panels" as debate_suffix %}
                    {{ evens }} debate{{ debate_suffix }} with an even number of adjudicators.
                  {% endblocktrans %}
=======
            {% with no_chair=round.num_debates_without_chair even_panel=round.num_debates_with_even_panel %}

              {% if no_chair > 0 %}
                {% blocktrans asvar text count no_chair=no_chair %}
                  One debate does not have a chair.
                {% plural %}
                  {{ no_chair }} debates do not have a chair.
                {% endblocktrans %}
                {% include "components/item-alert.html" with type="danger" %}
              {% endif %}

              {% if even_panel > 0 %}
                {% blocktrans asvar text count even_panel=even_panel %}
                  One debate has a panel with an even number of adjudicators.
                {% plural %}
                  {{ even_panel }} debates have panels with an even number of adjudicators.
                {% endblocktrans %}
                {% include "components/item-alert.html" with type="danger" %}
              {% endif %}

            {% endwith %}
>>>>>>> 08515372

                  {% include "components/item-alert.html" with type="danger" %}
                {% endif %}

            {% endif %}

            {% roundurl 'edit-adj-allocation' as url %}
            {% if active_adjs.count < draw.count or no_chair > 0 or even_panel > 0 %}
              {% include "components/item-action.html" with text="Allocate Adjudicators" success=True %}
            {% else %}
              {% include "components/item-action.html" with text="Allocate Adjudicators" type="primary" icon="check-circle" %}
            {% endif %}

          {% endwith %}
        </div>
      </div>
    </div>

    <div class="col-md-6 mt-md-0 col mt-3">
      <div class="card">

        <div class="card-body">
          <h5 class="card-title mb-0">Venue Allocations</h5>
        </div>
        <div class="list-group list-group-flush">

          {% with no_venue=round.num_debates_without_venue %}
            {% if no_venue > 0 %}
<<<<<<< HEAD

              {% blocktrans asvar text with no_venue|apnumber|capfirst as vccount and no_chair|pluralize:" does,s do" as venue_suffix %}
                {{ vccount }} debate{{ venue_suffix }} not have a venue.
              {% endblocktrans %}
              {% include "components/item-alert.html" with type="danger" %}

            {% endif %}

            {% roundurl 'venues-edit' round as url %}
            {% if no_venue > 0 %}
              {% include "components/item-action.html" with text="Allocate Venues" success=True %}
            {% else %}
              {% include "components/item-action.html" with text="Allocate Venues" type="primary" icon="check-circle" %}
=======
              {% blocktrans asvar text count no_venue=no_venue %}
                One debate does not have a venue.
              {% plural %}
                {{ no_venue }} debates do not have a venue.
              {% endblocktrans %}
              {% include "components/item-alert.html" with type="warning" %}
>>>>>>> 08515372
            {% endif %}

          {% endwith %}

        </div>

      </div>
    </div>

  </div>

  {{ block.super }}

{% endblock %}<|MERGE_RESOLUTION|>--- conflicted
+++ resolved
@@ -45,53 +45,29 @@
         </div>
 
         <div class="list-group list-group-flush">
-
           {% with no_chair=round.num_debates_without_chair even_panel=round.num_debates_with_even_panel %}
 
             {% if active_adjs.count < draw.count %}
 
               {% include "components/item-alert.html" with type=danger text="There are currently fewer checked-in adjudicators than there are rooms." %}
 
-<<<<<<< HEAD
             {% else %}
 
                 {% if no_chair > 0 %}
-
-                  {% blocktrans asvar text with no_chair|apnumber|capfirst as chairless and no_chair|pluralize:" does,s do" as debate_suffix %}
-                    {{ no_chair }} debate{{ debate_suffix }} not have a chair.
+                  {% blocktrans asvar text count no_chair=no_chair %}
+                    One debate does not have a chair.
+                  {% plural %}
+                    {{ no_chair }} debates do not have a chair.
                   {% endblocktrans %}
                   {% include "components/item-alert.html" with type="danger" %}
+                {% endif %}
 
-                {% endif %}
                 {% if even_panel > 0 %}
-
-                  {% blocktrans asvar text with even_panel|apnumber|capfirst as evens and even_panel|pluralize:" has a panel,s have panels" as debate_suffix %}
-                    {{ evens }} debate{{ debate_suffix }} with an even number of adjudicators.
+                  {% blocktrans asvar text count even_panel=even_panel %}
+                    One debate has a panel with an even number of adjudicators.
+                  {% plural %}
+                    {{ even_panel }} debates have panels with an even number of adjudicators.
                   {% endblocktrans %}
-=======
-            {% with no_chair=round.num_debates_without_chair even_panel=round.num_debates_with_even_panel %}
-
-              {% if no_chair > 0 %}
-                {% blocktrans asvar text count no_chair=no_chair %}
-                  One debate does not have a chair.
-                {% plural %}
-                  {{ no_chair }} debates do not have a chair.
-                {% endblocktrans %}
-                {% include "components/item-alert.html" with type="danger" %}
-              {% endif %}
-
-              {% if even_panel > 0 %}
-                {% blocktrans asvar text count even_panel=even_panel %}
-                  One debate has a panel with an even number of adjudicators.
-                {% plural %}
-                  {{ even_panel }} debates have panels with an even number of adjudicators.
-                {% endblocktrans %}
-                {% include "components/item-alert.html" with type="danger" %}
-              {% endif %}
-
-            {% endwith %}
->>>>>>> 08515372
-
                   {% include "components/item-alert.html" with type="danger" %}
                 {% endif %}
 
@@ -106,6 +82,7 @@
 
           {% endwith %}
         </div>
+
       </div>
     </div>
 
@@ -119,13 +96,12 @@
 
           {% with no_venue=round.num_debates_without_venue %}
             {% if no_venue > 0 %}
-<<<<<<< HEAD
-
-              {% blocktrans asvar text with no_venue|apnumber|capfirst as vccount and no_chair|pluralize:" does,s do" as venue_suffix %}
-                {{ vccount }} debate{{ venue_suffix }} not have a venue.
+              {% blocktrans asvar text count no_venue=no_venue %}
+                One debate does not have a venue.
+              {% plural %}
+                {{ no_venue }} debates do not have a venue.
               {% endblocktrans %}
               {% include "components/item-alert.html" with type="danger" %}
-
             {% endif %}
 
             {% roundurl 'venues-edit' round as url %}
@@ -133,16 +109,7 @@
               {% include "components/item-action.html" with text="Allocate Venues" success=True %}
             {% else %}
               {% include "components/item-action.html" with text="Allocate Venues" type="primary" icon="check-circle" %}
-=======
-              {% blocktrans asvar text count no_venue=no_venue %}
-                One debate does not have a venue.
-              {% plural %}
-                {{ no_venue }} debates do not have a venue.
-              {% endblocktrans %}
-              {% include "components/item-alert.html" with type="warning" %}
->>>>>>> 08515372
             {% endif %}
-
           {% endwith %}
 
         </div>
