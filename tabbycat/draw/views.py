--- conflicted
+++ resolved
@@ -552,55 +552,24 @@
     action_log_type = ActionLogEntry.ACTION_TYPE_MATCHUP_SAVE
     allows_creation = True
 
-<<<<<<< HEAD
-    def identify_side(self, translated_side):
-        # Positions are sent over in their labelled/translate form; need to lookup
-        # This is hardcoded to aff/neg; will need to refactor when sides update
-        translated_sides = {
-            get_side_name(self.get_tournament(), name, 'full'): name for name in ['aff', 'neg']}
-        side_short = translated_sides[translated_side]
-        if side_short is 'aff':
-            side = DebateTeam.SIDE_AFFIRMATIVE
-        if side_short is 'neg':
-            side = DebateTeam.SIDE_NEGATIVE
-        return side
-
     def modify_debate(self, debate, posted_debate):
-        teams = posted_debate['teams'].items()
+        debate_teams = posted_debate['debateTeams']
         logger.debug("Processing change for %r", debate)
-        for d_side, d_team in teams:
-            side = self.identify_side(d_side)
-            team = Team.objects.get(pk=d_team['id'])
+        for dt in debate_teams:
+            side = dt['side']
+            team = Team.objects.get(pk=dt['team']['id'])
+
             logger.debug("  Saving change for %s", team.short_name)
             if DebateTeam.objects.filter(debate=debate, team=team, side=side).exists():
                 logger.debug("    Skipping %s as not changed", team.short_name)
-=======
-    def modify_debate(self, debate, posted_debate):
-        debate_teams = posted_debate['debateTeams']
-        print("Processing change for ", debate.id)
-        for dt in debate_teams:
-            side = dt['side']
-            team = Team.objects.get(pk=dt['team']['id'])
-
-            print("\tSaving change for ", team.short_name)
-            if DebateTeam.objects.filter(debate=debate, team=team, side=side).exists():
-                print("\t\tSkipping %s as not changed" % team.short_name)
->>>>>>> 6e8a439b
                 continue # Skip the rest of the loop; no edit needed
             # Delete whatever team currently exists in that spot
             if DebateTeam.objects.filter(debate=debate, side=side).exists():
                 existing = DebateTeam.objects.get(debate=debate, side=side)
-<<<<<<< HEAD
                 logger.debug('    Deleting %s as %s', existing.team.short_name, existing.side)
                 existing.delete()
 
             logger.debug("    Saving %s as %s", team.short_name, side)
-=======
-                print('\t\tDeleting %s as %s' % (existing.team.short_name, existing.side))
-                existing.delete()
-
-            print("\t\tSaving %s as %s" % (team.short_name, side))
->>>>>>> 6e8a439b
             new_allocation = DebateTeam.objects.create(debate=debate, team=team,
                                                        side=side)
             new_allocation.save()
