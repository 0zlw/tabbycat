<<<<<<< HEAD
from tournaments.utils import get_side_name_choices
=======
def _all_subclasses(cls):
    for subclass in cls.__subclasses__():
        yield from _all_subclasses(subclass)
        yield subclass


def all_presets():
    yield from _all_subclasses(PreferencesPreset)
>>>>>>> 2e91b354


class PreferencesPreset:
    show_in_list                               = False


class AustralsPreferences(PreferencesPreset):
    name         = "Australs Rules"
    description  = "3 vs 3 with replies, chosen motions, intermediate bubbles, one-up-one-down. Compliant with AIDA rules."
    show_in_list = True

    # Scoring
    scoring__score_min                         = 68.0
    scoring__score_max                         = 82.0
    scoring__score_step                        = 1.0
    scoring__reply_score_min                   = 34.0
    scoring__reply_score_max                   = 41.0
    scoring__reply_score_step                  = 0.5
    scoring__maximum_margin                    = 15.0  # TODO= check this
    # Draws
    draw_rules__avoid_same_institution         = True
    draw_rules__avoid_team_history             = True
    draw_rules__draw_odd_bracket               = 'intermediate_bubble_up_down'
    draw_rules__draw_side_allocations          = 'balance'
    draw_rules__draw_pairing_method            = 'slide'
    draw_rules__draw_avoid_conflicts           = 'one_up_one_down'
    # Debate Rules
    debate_rules__substantive_speakers         = 3
    debate_rules__reply_scores_enabled         = True
    debate_rules__motion_vetoes_enabled        = True
    debate_rules__position_names               = 'aff-neg'
    data_entry__enable_motions                 = True
    # Standings Rules
    standings__standings_missed_debates        = 2  # TODO= check this
    standings__team_standings_precedence       = ['wins', 'speaks_sum']
    standings__rank_speakers_by                = 'total'
    # UI Options
    ui_options__show_team_institutions         = False
    ui_options__show_adjudicator_institutions  = True


class AustralianEastersPreferences(AustralsPreferences):
    name         = "Australian Easters Rules"
    show_in_list = True
    description  = "3 vs 3 without replies, set motions, novices, intermediate bubbles, one-up-one-down. Compliant with AIDA rules."

    # Scoring
    scoring__score_min                         = 70.0
    scoring__score_max                         = 80.0
    scoring__maximum_margin                    = 15.0
    # Debate Rules
    debate_rules__reply_scores_enabled         = False
    debate_rules__motion_vetoes_enabled        = True
    data_entry__enable_motions                 = True
    # UI Options
    ui_options__show_novices                   = True


class NZEastersPreferences(AustralsPreferences):
    name         = "New Zealand Easters Rules"
    show_in_list = True
    description  = "2 vs 2 with replies, chosen motions, chosen sides, and novice statuses."

    # Scoring
    scoring__score_min                         = 60.0
    scoring__score_max                         = 80.0
    scoring__reply_score_min                   = 30.0
    scoring__reply_score_max                   = 40.0
    # Debate Rules
    debate_rules__reply_scores_enabled         = True
    debate_rules__motion_vetoes_enabled        = True
    data_entry__enable_motions                 = True
    debate_rules__substantive_speakers         = 2
    # Standings
    standings__team_standings_precedence       = ['wins', 'wbw', 'speaks_sum', 'wbw', 'draw_strength', 'wbw']
    # Draw Rules
    draw_rules__draw_side_allocations          = 'manual-ballot'
    draw_rules__draw_odd_bracket               = 'intermediate'
    draw_rules__draw_pairing_method            = 'fold'
    draw_rules__draw_avoid_conflicts           = 'off'
    draw_rules__avoid_same_institution         = False  # TODO: CHECK
    draw_rules__avoid_team_history             = False  # TODO: CHECK
    # UI Options
    ui_options__show_novices                   = True


class JoyntPreferences(AustralsPreferences):
    name         = "Joynt Scroll Rules"
    show_in_list = True
    description  = "3 vs 3 with replies, set sides, publicly displayed sides and motions, and novice statuses."

    # Scoring
    scoring__score_min                         = 60.0
    scoring__score_max                         = 80.0
    scoring__reply_score_min                   = 30.0
    scoring__reply_score_max                   = 40.0
    # Debate Rules
    debate_rules__reply_scores_enabled         = True
    debate_rules__motion_vetoes_enabled        = False
    data_entry__enable_motions                 = False
    debate_rules__substantive_speakers         = 3
    # Draw Rules
    draw_rules__draw_side_allocations          = 'preallocated'
    draw_rules__draw_odd_bracket               = 'intermediate2'
    draw_rules__draw_pairing_method            = 'fold'
    draw_rules__draw_avoid_conflicts           = 'off'
    draw_rules__avoid_same_institution         = False
    draw_rules__avoid_team_history             = False
    # Standings
    standings__team_standings_precedence       = ['wins', 'wbw', 'speaks_sum', 'wbw', 'draw_strength', 'wbw']
    # Public Features
    public_features__public_side_allocations   = True
    # UI Options
    ui_options__show_novices                   = True


class UADCPreferences(AustralsPreferences):
    name         = "UADC Rules"
    show_in_list = True
    description  = "3 vs 3 with replies, chosen motions, and all adjudicators can receive feedback from teams."

    # Rules source = http://www.alcheringa.in/pdrules.pdf
    # Scoring
    scoring__score_min                         = 69.0  # From Rules Book
    scoring__score_max                         = 81.0  # From Rules Book
    scoring__score_step                        = 1.0
    scoring__reply_score_min                   = 34.5  # Not specified; assuming half of substantive
    scoring__reply_score_max                   = 42.0  # Not specified; assuming  half of substantive
    scoring__reply_score_step                  = 0.5
    scoring__maximum_margin                    = 0.0   # TODO= check this
    scoring__margin_includes_dissenters        = True  # From Rules:10.9.5
    # Draws
    draw_rules__avoid_same_institution         = False
    draw_rules__avoid_team_history             = True
    draw_rules__draw_odd_bracket               = 'pullup_top'  # From Rules 10.3.1
    draw_rules__draw_side_allocations          = 'balance'  # From Rules 10.6
    draw_rules__draw_pairing_method            = 'slide'  # From rules 10.5
    draw_rules__draw_avoid_conflicts           = 'one_up_one_down'  # From rules 10.6.4
    # Debate Rules
    debate_rules__substantive_speakers         = 3
    debate_rules__reply_scores_enabled         = True
    debate_rules__motion_vetoes_enabled        = True
    debate_rules__position_names               = 'gov-opp'
    # Standings Rules
    standings__team_standings_precedence       = ['wins', 'speaks_sum', 'margin_avg']
    # Feedback
    feedback__adj_min_score                    = 1.0  # Explicit in the rules
    feedback__adj_max_score                    = 10.0  # Explicit in the rules
    feedback__feedback_from_teams              = 'all-adjs' # Kinda a big deal
    # UI Options
    public_features__feedback_progress         = True  # Feedback is compulsory


class WSDCPreferences(AustralsPreferences):
<<<<<<< HEAD
    """ 3 vs 3 with replies, chosen motions, prop/opp side labels, and all adjudicators can receive feedback from teams."""
    def __init__(self):
        self.name                                       = "WSDC Rules"
        self.show_in_list                               = True
        # Rules source = http://mkf2v40tlr04cjqkt2dtlqbr.wpengine.netdna-cdn.com/wp-content/uploads/2014/05/WSDC-Debate-Rules-U-2015.pdf
        # Score (strictly specified in the rules)
        self.scoring__score_min                         = 60.0
        self.scoring__score_max                         = 80.0
        self.scoring__score_step                        = 1.0
        self.scoring__reply_score_min                   = 30.0
        self.scoring__reply_score_max                   = 40.0
        self.scoring__reply_score_step                  = 0.5
        # Data
        self.data_entry__enable_motions                 = False # Single motions per round
        # Debates
        self.debate_rules__motion_vetoes_enabled        = False # Single motions per round
        # Draws (exact mechanism is up to the host)
        self.draw_rules__avoid_same_institution         = False
        # Standings
        self.standings__team_standings_precedence       = ['wins', 'num_adjs', 'speaks_avg']
        # UI Options
        self.ui_options__show_team_institutions         = False
        self.ui_options__show_adjudicator_institutions  = False
        self.debate_rules__side_names                   = get_side_name_choices()[2][0]
=======
    name         = "WSDC Rules"
    show_in_list = True
    description  = "3 vs 3 with replies, chosen motions, prop/opp side labels, and all adjudicators can receive feedback from teams."

    # Rules source = http://mkf2v40tlr04cjqkt2dtlqbr.wpengine.netdna-cdn.com/wp-content/uploads/2014/05/WSDC-Debate-Rules-U-2015.pdf
    # Score (strictly specified in the rules)
    scoring__score_min                         = 60.0
    scoring__score_max                         = 80.0
    scoring__score_step                        = 1.0
    scoring__reply_score_min                   = 30.0
    scoring__reply_score_max                   = 40.0
    scoring__reply_score_step                  = 0.5
    # Data
    data_entry__enable_motions                 = False # Single motions per round
    # Debates
    debate_rules__motion_vetoes_enabled        = False # Single motions per round
    debate_rules__position_names               = 'prop-opp'
    # Draws (exact mechanism is up to the host)
    draw_rules__avoid_same_institution         = False
    # Standings
    standings__team_standings_precedence       = ['wins', 'num_adjs', 'speaks_avg']
    # UI Options
    ui_options__show_team_institutions         = False
    ui_options__show_adjudicator_institutions  = False
>>>>>>> 2e91b354


class WADLPreferences(PreferencesPreset):
    name         = "WADL Options"
    show_in_list = True
    description  = "Example high school league setup. Many features not supported in conjunction with other settings."

    # Debate Rules= no replies; singular motions
    debate_rules__substantive_speakers         = 3
    debate_rules__reply_scores_enabled         = False
    debate_rules__motion_vetoes_enabled        = False
    data_entry__enable_motions                 = False
    # Standings Rules
    standings__standings_missed_debates        = 0
    standings__team_standings_precedence       = ['points210', 'wbwd', 'margin_avg', 'speaks_avg']
    standings__rank_speakers_by                = 'average'
    # Draws
    draw_rules__avoid_same_institution         = False
    draw_rules__avoid_team_history             = False
    draw_rules__draw_odd_bracket               = 'intermediate_bubble_up_down'
    draw_rules__draw_side_allocations          = 'balance'
    draw_rules__draw_pairing_method            = 'slide'
    draw_rules__draw_avoid_conflicts           = 'one_up_one_down'
    # UI Options
    ui_options__show_novices                   = True
    ui_options__show_emoji                     = False
    ui_options__show_team_institutions         = False
    ui_options__show_adjudicator_institutions  = False
    ui_options__show_speakers_in_draw          = False
    ui_options__public_motions_order           = 'reverse'
    ui_options__show_all_draws                 = True
    public_features__public_draw               = True
    public_features__public_results            = True
    public_features__public_motions            = True
    public_features__public_record             = False
    # League Options
    league_options__enable_flagged_motions     = True
    league_options__enable_adj_notes           = True
    league_options__enable_debate_scheduling   = True
    league_options__share_adjs                 = True
    league_options__share_venues               = True
    league_options__division_venues            = True
    league_options__duplicate_adjs             = True
    league_options__public_divisions           = True
    league_options__enable_divisions           = True
    league_options__enable_postponements       = True
    league_options__enable_forfeits            = True
    league_options__enable_division_motions    = True
    league_options__allocation_confirmations   = True
    league_options__enable_mass_draws          = True


class PublicInformation(PreferencesPreset):
    name         = "Public Information Options"
    show_in_list = True
    description  = "For tournaments hosted online: this sets it up so that people can access the draw and other information via the tab site."

    public_features__public_draw               = True
    public_features__public_break_categories   = True
    public_features__public_results            = True
    public_features__public_motions            = True
    public_features__public_team_standings     = True
    public_features__public_breaking_teams     = True
    public_features__public_breaking_adjs      = True<|MERGE_RESOLUTION|>--- conflicted
+++ resolved
@@ -1,6 +1,3 @@
-<<<<<<< HEAD
-from tournaments.utils import get_side_name_choices
-=======
 def _all_subclasses(cls):
     for subclass in cls.__subclasses__():
         yield from _all_subclasses(subclass)
@@ -9,7 +6,6 @@
 
 def all_presets():
     yield from _all_subclasses(PreferencesPreset)
->>>>>>> 2e91b354
 
 
 class PreferencesPreset:
@@ -40,7 +36,7 @@
     debate_rules__substantive_speakers         = 3
     debate_rules__reply_scores_enabled         = True
     debate_rules__motion_vetoes_enabled        = True
-    debate_rules__position_names               = 'aff-neg'
+    debate_rules__side_names                   = 'aff-neg'
     data_entry__enable_motions                 = True
     # Standings Rules
     standings__standings_missed_debates        = 2  # TODO= check this
@@ -152,7 +148,7 @@
     debate_rules__substantive_speakers         = 3
     debate_rules__reply_scores_enabled         = True
     debate_rules__motion_vetoes_enabled        = True
-    debate_rules__position_names               = 'gov-opp'
+    debate_rules__side_names                   = 'gov-opp'
     # Standings Rules
     standings__team_standings_precedence       = ['wins', 'speaks_sum', 'margin_avg']
     # Feedback
@@ -164,32 +160,6 @@
 
 
 class WSDCPreferences(AustralsPreferences):
-<<<<<<< HEAD
-    """ 3 vs 3 with replies, chosen motions, prop/opp side labels, and all adjudicators can receive feedback from teams."""
-    def __init__(self):
-        self.name                                       = "WSDC Rules"
-        self.show_in_list                               = True
-        # Rules source = http://mkf2v40tlr04cjqkt2dtlqbr.wpengine.netdna-cdn.com/wp-content/uploads/2014/05/WSDC-Debate-Rules-U-2015.pdf
-        # Score (strictly specified in the rules)
-        self.scoring__score_min                         = 60.0
-        self.scoring__score_max                         = 80.0
-        self.scoring__score_step                        = 1.0
-        self.scoring__reply_score_min                   = 30.0
-        self.scoring__reply_score_max                   = 40.0
-        self.scoring__reply_score_step                  = 0.5
-        # Data
-        self.data_entry__enable_motions                 = False # Single motions per round
-        # Debates
-        self.debate_rules__motion_vetoes_enabled        = False # Single motions per round
-        # Draws (exact mechanism is up to the host)
-        self.draw_rules__avoid_same_institution         = False
-        # Standings
-        self.standings__team_standings_precedence       = ['wins', 'num_adjs', 'speaks_avg']
-        # UI Options
-        self.ui_options__show_team_institutions         = False
-        self.ui_options__show_adjudicator_institutions  = False
-        self.debate_rules__side_names                   = get_side_name_choices()[2][0]
-=======
     name         = "WSDC Rules"
     show_in_list = True
     description  = "3 vs 3 with replies, chosen motions, prop/opp side labels, and all adjudicators can receive feedback from teams."
@@ -206,7 +176,7 @@
     data_entry__enable_motions                 = False # Single motions per round
     # Debates
     debate_rules__motion_vetoes_enabled        = False # Single motions per round
-    debate_rules__position_names               = 'prop-opp'
+    debate_rules__side_names                   = 'prop-opp'
     # Draws (exact mechanism is up to the host)
     draw_rules__avoid_same_institution         = False
     # Standings
@@ -214,7 +184,6 @@
     # UI Options
     ui_options__show_team_institutions         = False
     ui_options__show_adjudicator_institutions  = False
->>>>>>> 2e91b354
 
 
 class WADLPreferences(PreferencesPreset):
