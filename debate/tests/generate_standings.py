--- conflicted
+++ resolved
@@ -9,11 +9,7 @@
 from test_one_up_one_down import TestTeam
 import os.path, sys
 if os.path.abspath("..") not in sys.path: sys.path.append(os.path.abspath(".."))
-<<<<<<< HEAD
-from draw import DrawGenerator
-=======
 from draw import PowerPairedDrawGenerator
->>>>>>> 24d9cf5f
 
 import string
 import random
