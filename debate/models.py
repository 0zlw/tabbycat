--- conflicted
+++ resolved
@@ -172,12 +172,7 @@
     if round is not None:
         tournament = round.tournament
     else:
-<<<<<<< HEAD
-        tournament = teams[0].institution.tournament
-
-=======
         tournament = teams[0].tournament
->>>>>>> f0bc9fae
     rule = tournament.config.get('team_standings_rule')
 
     if rule == "australs":
