--- conflicted
+++ resolved
@@ -276,11 +276,7 @@
         try:
             emoji_id = random.choice(self.emoji_options)
         except IndexError:
-<<<<<<< HEAD
-            self.logger.debug("No more choices left for emoji, choosing at random")
-=======
             self.logger.error("No more choices left for emoji, choosing at random")
->>>>>>> 6839d10f
             return random.randint(0, len(EMOJI_LIST) - 1)
         self.emoji_options.remove(emoji_id)
         return emoji_id