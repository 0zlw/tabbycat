// CHECKINS
.round-progresses .progress {
  margin-bottom: 0; // Progress bars have bottom margins; need to offset
  .progress-empty span {
    // If its showing 0/x make the text visible and not flush
    color: #000;
    margin-left: 10px;
  }
}
<<<<<<< HEAD
// DRAW
.draw-xs {
  font-size: $font-size-base * 1.25;
}
.draw-s {
  font-size: $font-size-base * 1.5;
}
.draw-m {
  font-size: $font-size-base * 1.75;
}
.draw-l {
  font-size: $font-size-base * 2.00;
}
.draw-xl {
  font-size: $font-size-base * 2.25;
}

=======
// DIVISIONS
.division-heading {
  // Shift up the select to be adjavent to the title
  h4 {
    display: inline-block;
  }
  .form-control {
    display: inline-block;
    width: auto;
    float: right;
  }
}
.division-droppable {
  min-height: 66px; // Don't expand when the first team is added
}


>>>>>>> d19e9876
// // OLD: REFACTOR
// // Ballot Entry
// .speaker-name {
//   text-align: left;
// }
// // Draw Page
// #draw {
//   margin-top: 0; // counteracts margin addded from the text size h2/h3/etcs
// }
// .table>tbody>tr>td {
//   line-height: 1;
// }
// @media (max-width: $screen-xs-max) {
//   #draw tbody,
//   #draw thead {
//     font-size: 0.65em;
//   }
//   .fixedHeader .table thead {
//     font-size: 0.65em;
//   }
//   #draw.table>thead>tr>th,
//   #draw.table>tbody>tr>td {
//     padding: 4px 0 4px 4px;
//   }
//   #draw.table>thead>tr>th.team-emoji,
//   #draw.table>tbody>tr>td.team-emoji {
//     padding-left: 0;
//     padding-right: 0;
//   }
// }
// // For the text size buttons
// .h3_minus,
// .h3_minus {
//   @extend .h3;
// }
// .h3_minus {
//   font-size: ceil(($font-size-base * 1.42));
// }
// .h3_plus {
//   font-size: ceil(($font-size-base * 1.92));
// }
// #draw.dataTable {
//   .adj-names {
//     ul {
//       padding-left: 0;
//       margin-left: 0;
//       list-style-type: none;
//     }
//   }
// }

// .team-speakers-hover {
//   cursor: pointer;
//   border-bottom: 2px dotted #ccc;
// }<|MERGE_RESOLUTION|>--- conflicted
+++ resolved
@@ -7,7 +7,20 @@
     margin-left: 10px;
   }
 }
-<<<<<<< HEAD
+// DIVISIONS
+.division-heading {
+  // Shift up the select to be adjavent to the title
+  h4 {
+    display: inline-block;
+  }
+  .form-control {
+    display: inline-block;
+    width: auto;
+    float: right;
+  }
+.division-droppable {
+  min-height: 66px; // Don't expand when the first team is added
+}
 // DRAW
 .draw-xs {
   font-size: $font-size-base * 1.25;
@@ -25,25 +38,6 @@
   font-size: $font-size-base * 2.25;
 }
 
-=======
-// DIVISIONS
-.division-heading {
-  // Shift up the select to be adjavent to the title
-  h4 {
-    display: inline-block;
-  }
-  .form-control {
-    display: inline-block;
-    width: auto;
-    float: right;
-  }
-}
-.division-droppable {
-  min-height: 66px; // Don't expand when the first team is added
-}
-
-
->>>>>>> d19e9876
 // // OLD: REFACTOR
 // // Ballot Entry
 // .speaker-name {
