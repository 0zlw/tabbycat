--- conflicted
+++ resolved
@@ -8,11 +8,7 @@
 static3==0.5.1
 wsgiref==0.1.2
 # Plugged in modules:
-<<<<<<< HEAD
-pylibmc==1.3.0 # For Mem-Caching
-=======
 pylibmc==1.4.1 # For Mem-Caching
->>>>>>> 4d05d640
 django-pylibmc==0.5.0 # For Mem-Caching
 django-suit>=0.2.12 # Admin Backend
 django-debug-toolbar>=1.2 # Debug Toolbar
