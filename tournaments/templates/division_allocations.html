{% extends "base.html" %}
{% load debate_tags %}
{% load static %}

{% block head-title %}Allocate Divisions{% endblock %}
{% block page-title %}Allocate Divisions{% endblock %}
{% block body-class %}Allocate Divisions{% endblock %}

{% block page-subnav-sections %}
  <div id="statusBar" class="btn-group">
    <a class="btn btn-success submit-disable" href="{% tournament_url create_division %}" >Add New Division</a>
  </div>
  <div id="" class="btn-group">
    <a class="btn btn-default" data-toggle="modal" data-target="#view-venues">View Venue Stats</a>
    <a class="btn btn-default" data-toggle="modal" data-target="#view-divisions">View Division Stats</a>
  </div>
  <div class="btn btn-inactive">Preference Allocated:</div>
  <div id="" class="btn-group">
    <div class="btn btn-success" disabled="disabled">1/2</div>
    <div class="btn btn-primary" disabled="disabled">3/4</div>
    <div class="btn btn-warning" disabled="disabled">5+</div>
    <div class="btn btn-danger" disabled="disabled">None</div>
  </div>
  {% include "tables/table_search.html" %}
{% endblock %}

{% block content %}

<<<<<<< HEAD
  <div class="panel panel-default">

    <!-- component template -->
    <script type="text/x-template" id="grid-template">

      <table class="table">
        <thead>
          <tr>
            <th v-for="key in columns" @click="sortBy(key)" class="vue-sortable" :class="{vue-sort-active: sortKey == key}">
              [[ key | capitalize ]]
              <span class="glyphicon vue-sort-key pull-right"
                :class="sortOrders[key] > 0 ? 'glyphicon-sort-by-attributes' : 'glyphicon-sort-by-attributes-alt'">
              </span>
            </th>
          </tr>
        </thead>
        <tbody>
          <tr v-for="entry in data | filterBy filterKey | orderBy sortKey sortOrders[sortKey]">
            <td v-for="key in columns">
              [[ entry[key] ]]
            </td>
          </tr>
        </tbody>
      </table>

    </script>

    <div class="panel-body">
      <!-- demo root element -->
      <div id="demo">
        <form id="search">
          Search <input name="query" v-model="searchQuery">
        </form>
        <demo-grid
          :data="gridData"
          :columns="gridColumns"
          :filter-key="searchQuery">
        </demo-grid>
      </div>
    </div>

  </div>

  <div class="panel panel-default">
    <div class="panel-body">
      <div id="alerts-holder" class=""></div>
      <table id="dataTable" class="team-tab table" cellspacing="0" cellpadding="0">
        <thead>
          <tr>
            <th>Team</th>
            <th>Division</th>
            <th>Switch</th>
            <th>Venue</th>
            <th>Time</th>
            <th>Status</th>
            <th>Team Preferences</th>
            <th>Institution Preferences</th>
          </tr>
        </thead>
        <tbody>
        {% for team in teams %}
        <tr>
          <td>
            <span {% if pref.show_speakers_in_draw %}class="team-speakers-hover" id="team_speakers_{{ team.id }}"{% endif %}>
              {{ team.short_name }} {{ team.break_categories_str }}
            </span>
          </td>
          <td>{{ team.division.name }}</td>
          <td id="{{ team.id }}" class="division">
            <select class="form-control">
              <option value=""></option>
              {% for division in divisions %}
                <option value="{{ d.id }}">
                  {{ division.name }} {% comment %} ({{ d.teams_count }} teams at {{ d.venue_group.short_name }}) {% endcomment %}
                </option>
              {% endfor %}
            </select>
          </td>
          <td>{% if team.division.venue_group %}{{ team.division.venue_group.short_name }}{% endif %}</td>
          <td>{{ team.division.time_slot|time:'h:i A' }}</td>
          <td>
            {% if team.division.venue_group %}
              {% if team.division.venue_group == team.preferences.0.venue_group %}
                <span class="hidden">1</span><span class="text-success">1st</span>
              {% elif team.division.venue_group == team.preferences.1.venue_group %}
                <span class="hidden">2</span><span class="text-success">2nd</span>
              {% elif team.division.venue_group == team.preferences.2.venue_group %}
                <span class="hidden">3</span><span class="text-primary">3rd</span>
              {% elif team.division.venue_group == team.preferences.3.venue_group %}
                <span class="hidden">3</span><span class="text-primary">4th</span>
              {% elif team.division.venue_group == team.preferences.4.venue_group %}
                <span class="hidden">3</span><span class="text-warning">5th</span>
              {% elif team.division.venue_group == team.preferences.5.venue_group %}
                <span class="hidden">3</span><span class="text-warning">6th</span>
              {% elif team.division.venue_group == team.preferences.6.venue_group %}
                <span class="hidden">3</span><span class="text-warning">6th</span>
              {% elif team.division.venue_group == team.preferences.7.venue_group %}
                <span class="hidden">3</span><span class="text-warning">7th</span>
              {% elif team.division.venue_group == team.preferences.8.venue_group %}
                <span class="hidden">3</span><span class="text-warning">8th</span>
              {% elif team.division.venue_group == team.preferences.9.venue_group %}
                <span class="hidden">3</span><span class="text-warning">9th</span>
              {% elif team.division.venue_group == team.preferences.10.venue_group %}
                <span class="hidden">3</span><span class="text-warning">10th</span>
              {% elif not team.division.venue_group %}
                <span class="hidden">0</span><span class="text-danger">None</span>
              {% endif %}
            {% else %}
              <span class="hidden">0</span><span class="text-danger">None</span>
            {% endif %}
          </td>
          <td>
            {% for pref in team.venue_preferences.all %}
              <span class="small">{{ pref.venue_group.short_name }} ({{ pref.priority }})</span>
            {% endfor %}
          </td>
          <td>
            {% for pref in team.institution.venue_preferences.all %}
              <span class="small">{{ pref.venue_group.short_name }} ({{ pref.priority }})</span>
            {% endfor %}
          </td>
        </tr>
        {% endfor %}
        </tbody>
      </table>
=======
  <!-- demo root element -->
  <div id="app">

    <div class="row">

      <template v-for="division in divisions" track-by="id">
        <division-droppable save-vg-at="{% tournament_url set_division_venue_group %}" save-division-at="{% tournament_url set_team_division %}"
        :division="division" :teams="teams | exactFilterBy division.id in 'division'" :vgs="venueGroups"></division-droppable>
      </template>
>>>>>>> d19e9876

    </div>
  </div>

<<<<<<< HEAD
  <div class="modal fade" id="view-venues" tabindex="-1" role="dialog" aria-labelledby="myLargeModalLabel" aria-hidden="true">
    <div class="modal-dialog modal-md">
    <div class="modal-content">
      <div class="modal-body">
        <table class="table">
          <thead>
            <th>Venue</th>
            <th>Divisions</th>
            <th>Team Capacity</th>
          </thead>
          <tbody>
            {% for vg in venue_groups %}
              <tr>
                <td>{{ vg.name }} </td>
                <td>{{ vg.divisions_count }}</td>
                <td>{{ vg.team_capacity }}</td>
              </tr>
            {% endfor %}
          </tbody>
        </table>
=======
    <div class="row">
      <div class="col-md-12" v-if="divisions.length > 0" class="row">

        <div class="panel panel-default">
          <div class="panel-heading">
            <h4>Teams</h4>
          </div>
          <div class="panel-body" v-on:dragover.prevent v-on:drop="unallocateTeam" data-id=null>
            <template v-for="team in teams | exactFilterBy null in 'division' | orderBy 'institution__code'" track-by="id">
              <team-draggable :team="team" save-division-at="{% tournament_url set_team_division %}"></team-draggable>
            </template>
          </div>
        </div>

>>>>>>> d19e9876
      </div>
    </div>

  </div>

<<<<<<< HEAD
<div class="modal fade" id="view-divisions" tabindex="-1" role="dialog" aria-labelledby="myLargeModalLabel" aria-hidden="true">
  <div class="modal-dialog modal-md">
  <div class="modal-content">
    <div class="modal-body">
      <table class="table">
        <thead>
          <th>Division</th>
          <th>Venue</th>
          <th>Time</th>
          <th>Teams</th>
        </thead>
        <tbody>
        {% for division in divisions %}
          <tr>
            <td>{{ division.name }} </td>
            <td>{{ division.venue_group.short_name }}</td>
            <td>{{ division.time_slot|time:'h:i A' }}</td>
            <td>{{ division.teams_count }}</td>
          </tr>
        {% endfor %}
        </tbody>
      </table>
    </div>
  </div>
</div>

{% endblock content %}

{% block extra-js %}
  <script type="text/javascript" language="javascript" src="{% static 'js/vendor/vue.js' %}"></script>
  <script>
  Vue.config.delimiters = ["[[", "]]"];
  Vue.component('demo-grid', {
    template: '#grid-template',
    props: {
      data: Array,
      columns: Array,
      filterKey: String
    },
    data: function () {
      var sortOrders = {}
      this.columns.forEach(function (key) {
        sortOrders[key] = 1; // Set all to sort none (1 is +asc, -1 is desc)
      })
      return {
        sortKey: '',
        sortOrders: sortOrders
      }
    },
    methods: {
      sortBy: function (key) {
        this.sortKey = key
        this.sortOrders[key] = this.sortOrders[key] * -1
      }
    }
  })
  // bootstrap the demo
  var demo = new Vue({
    el: '#demo',
    data: {
      searchQuery: '',
      gridColumns: ['name', 'power'],
      gridData: [
        { name: 'Chuck Norris', power: Infinity },
        { name: 'Bruce Lee', power: 9000 },
        { name: 'Jackie Chan', power: 7000 },
        { name: 'Jet Li', power: 8000 }
      ]
    }
  })

  </script>

  <script type="text/javascript" language="javascript" src="{% static 'js/vendor/jquery-ui-custom-1.11.4.min.js' %}"></script>
  <script type="text/javascript" charset="utf-8">

    $(document).ready( function() {

      var dTable = $("#dataTable").DataTable({
        "aaSorting": [[1, "asc"], [ 0, "asc" ]],
        "aoColumnDefs": [
          //{ "bVisible": false, "aTargets": [1] }, //set column visibility
          //{"iDataSort": 1, "aTargets": [2] }, //sort based on a hidden column when another column is clicked
          {"sType": "num", "aTargets": [1] }, //define data type for specified columns - note num rather than numeric - numeric is depricated
          { "bSearchable": false, "aTargets": [1,2,3,4,5,6] }, //set column visibility
        ]
      });
      $('#table-search').keyup(function(){
        dTable.search($(this).val()).draw();
      })

      $('#save').click( function() {
        var teams = {};
        var btn = $(this)
        btn.button('loading')
        $("#dataTable .division").each( function() {
          var new_division_id = $("select", this).val()
          console.log(new_division_id)
          if (new_division_id != "") {
            teams[$(this).attr("id")] = new_division_id;
          }
        });
        $.ajax({
          type: "POST",
          url: "{% tournament_url save_divisions %}",
          data: teams,
          success: function(data, status) {
            $("#alerts-holder").html('<div class="alert alert-success alert-dismissable"><button type="button" class="close" data-dismiss="alert">&times;</button>Saved successfully!</div>');
            btn.button('reset')
          },
          error: function(xhr, error, ex) {
            console.log(xhr.responseText);
            alert(xhr.responseText); //throw actual error, just for debugging purpose
            $("#alerts-holder").html('<div class="alert alert-danger alert-dismissable"><button type="button" class="close" data-dismiss="alert">&times;</button>Save failed!</div>');
            btn.button('reset')
          }
        });
        return false;
      });

      $('#auto_allocate').click(function() {
        var btn = $(this)
        btn.button('loading')
        $.ajax({
          type: "POST",
          url: "{% tournament_url create_division_allocation %}",
          success: function(data, status) {
            $("#alerts-holder").html('<div class="alert alert-success alert-dismissable"><button type="button" class="close" data-dismiss="alert">&times;</button>Allocated successfully, please refresh the page to see it!</div>');
            btn.button('reset')
          },
          error: function(xhr, error, ex) {
            $("#alerts-holder").html('<div class="alert alert-danger alert-dismissable" id=""><button type="button" class="close" data-dismiss="alert">&times;</button>Auto-allocation failed! '
              + xhr.responseText + ' (' + xhr.status + ')</div>');
            btn.button('reset')
          }
        });

      });
=======
{% endblock content %}

{% block extra-js %}
  <script src="{% static 'js/vendor/vue.js' %}"></script>
  {% include "vue/team-draggable.js" %}
  {% include "vue/division-droppable.js" %}

  <script>

  // Normal vue filterBy thinks 1 is in 12
  Vue.filter('exactFilterBy', function(array, needle, inKeyword, key) {
    return array.filter(function(item) {
        return item[key] == needle;
>>>>>>> d19e9876
    });
  });

  Vue.config.delimiters = ["[[", "]]"];
  /* globals Vue */
  var App = new Vue({
    el: '#app',
    data: {
      draggedTeam: null,
      teams: {{ teams | safe }},
      divisions: {{ divisions | safe }},
      venueGroups: {{ venue_groups | safe }}
    },
    methods: {
      unallocateTeam: function(ev) {
        console.log('unallocate');
        this.draggedTeam.division = null;
      }
    },
    events: {
      // Set a global record of what is being dragged
      'dragging-team': function (teamID) {
        //console.log('started dragging team:' + teamID)
        this.draggedTeam = teamID;
      },
      'stopped-dragging': function () {
        //console.log('stopped dragging')
        this.draggedTeam = null;
      },
      'assign-team-to-division': function (droppedDivision) {
        console.log('team id ' + this.draggedTeam.id + ' to divison ' + droppedDivision.id);
        this.draggedTeam.division = droppedDivision.id;
      }
    }
  });

  //
  // $('#save').click( function() {
  //   var teams = {};
  //   var btn = $(this)
  //   btn.button('loading')
  //   $("#dataTable .division").each( function() {
  //     var new_division_id = $("select", this).val()
  //     console.log(new_division_id)
  //     if (new_division_id != "") {
  //       teams[$(this).attr("id")] = new_division_id;
  //     }
  //   });
  //   $.ajax({
  //     type: "POST",
  //     url: "{% tournament_url save_divisions %}",
  //     data: teams,
  //     success: function(data, status) {
  //       $("#alerts-holder").html('<div class="alert alert-success alert-dismissable"><button type="button" class="close" data-dismiss="alert">&times;</button>Saved successfully!</div>');
  //       btn.button('reset')
  //     },
  //     error: function(xhr, error, ex) {
  //       console.log(xhr.responseText);
  //       alert(xhr.responseText); //throw actual error, just for debugging purpose
  //       $("#alerts-holder").html('<div class="alert alert-danger alert-dismissable"><button type="button" class="close" data-dismiss="alert">&times;</button>Save failed!</div>');
  //       btn.button('reset')
  //     }
  //   });
  //   return false;
  // });
  //
  // $('#auto_allocate').click(function() {
  //   var btn = $(this)
  //   btn.button('loading')
  //   $.ajax({
  //     type: "POST",
  //     url: "{% tournament_url create_division_allocation %}",
  //     success: function(data, status) {
  //       $("#alerts-holder").html('<div class="alert alert-success alert-dismissable"><button type="button" class="close" data-dismiss="alert">&times;</button>Allocated successfully, please refresh the page to see it!</div>');
  //       btn.button('reset')
  //     },
  //     error: function(xhr, error, ex) {
  //       $("#alerts-holder").html('<div class="alert alert-danger alert-dismissable" id=""><button type="button" class="close" data-dismiss="alert">&times;</button>Auto-allocation failed! '
  //         + xhr.responseText + ' (' + xhr.status + ')</div>');
  //       btn.button('reset')
  //     }
  //   });
  //
  // });

  </script>


{% endblock extra-js %}<|MERGE_RESOLUTION|>--- conflicted
+++ resolved
@@ -26,133 +26,6 @@
 
 {% block content %}
 
-<<<<<<< HEAD
-  <div class="panel panel-default">
-
-    <!-- component template -->
-    <script type="text/x-template" id="grid-template">
-
-      <table class="table">
-        <thead>
-          <tr>
-            <th v-for="key in columns" @click="sortBy(key)" class="vue-sortable" :class="{vue-sort-active: sortKey == key}">
-              [[ key | capitalize ]]
-              <span class="glyphicon vue-sort-key pull-right"
-                :class="sortOrders[key] > 0 ? 'glyphicon-sort-by-attributes' : 'glyphicon-sort-by-attributes-alt'">
-              </span>
-            </th>
-          </tr>
-        </thead>
-        <tbody>
-          <tr v-for="entry in data | filterBy filterKey | orderBy sortKey sortOrders[sortKey]">
-            <td v-for="key in columns">
-              [[ entry[key] ]]
-            </td>
-          </tr>
-        </tbody>
-      </table>
-
-    </script>
-
-    <div class="panel-body">
-      <!-- demo root element -->
-      <div id="demo">
-        <form id="search">
-          Search <input name="query" v-model="searchQuery">
-        </form>
-        <demo-grid
-          :data="gridData"
-          :columns="gridColumns"
-          :filter-key="searchQuery">
-        </demo-grid>
-      </div>
-    </div>
-
-  </div>
-
-  <div class="panel panel-default">
-    <div class="panel-body">
-      <div id="alerts-holder" class=""></div>
-      <table id="dataTable" class="team-tab table" cellspacing="0" cellpadding="0">
-        <thead>
-          <tr>
-            <th>Team</th>
-            <th>Division</th>
-            <th>Switch</th>
-            <th>Venue</th>
-            <th>Time</th>
-            <th>Status</th>
-            <th>Team Preferences</th>
-            <th>Institution Preferences</th>
-          </tr>
-        </thead>
-        <tbody>
-        {% for team in teams %}
-        <tr>
-          <td>
-            <span {% if pref.show_speakers_in_draw %}class="team-speakers-hover" id="team_speakers_{{ team.id }}"{% endif %}>
-              {{ team.short_name }} {{ team.break_categories_str }}
-            </span>
-          </td>
-          <td>{{ team.division.name }}</td>
-          <td id="{{ team.id }}" class="division">
-            <select class="form-control">
-              <option value=""></option>
-              {% for division in divisions %}
-                <option value="{{ d.id }}">
-                  {{ division.name }} {% comment %} ({{ d.teams_count }} teams at {{ d.venue_group.short_name }}) {% endcomment %}
-                </option>
-              {% endfor %}
-            </select>
-          </td>
-          <td>{% if team.division.venue_group %}{{ team.division.venue_group.short_name }}{% endif %}</td>
-          <td>{{ team.division.time_slot|time:'h:i A' }}</td>
-          <td>
-            {% if team.division.venue_group %}
-              {% if team.division.venue_group == team.preferences.0.venue_group %}
-                <span class="hidden">1</span><span class="text-success">1st</span>
-              {% elif team.division.venue_group == team.preferences.1.venue_group %}
-                <span class="hidden">2</span><span class="text-success">2nd</span>
-              {% elif team.division.venue_group == team.preferences.2.venue_group %}
-                <span class="hidden">3</span><span class="text-primary">3rd</span>
-              {% elif team.division.venue_group == team.preferences.3.venue_group %}
-                <span class="hidden">3</span><span class="text-primary">4th</span>
-              {% elif team.division.venue_group == team.preferences.4.venue_group %}
-                <span class="hidden">3</span><span class="text-warning">5th</span>
-              {% elif team.division.venue_group == team.preferences.5.venue_group %}
-                <span class="hidden">3</span><span class="text-warning">6th</span>
-              {% elif team.division.venue_group == team.preferences.6.venue_group %}
-                <span class="hidden">3</span><span class="text-warning">6th</span>
-              {% elif team.division.venue_group == team.preferences.7.venue_group %}
-                <span class="hidden">3</span><span class="text-warning">7th</span>
-              {% elif team.division.venue_group == team.preferences.8.venue_group %}
-                <span class="hidden">3</span><span class="text-warning">8th</span>
-              {% elif team.division.venue_group == team.preferences.9.venue_group %}
-                <span class="hidden">3</span><span class="text-warning">9th</span>
-              {% elif team.division.venue_group == team.preferences.10.venue_group %}
-                <span class="hidden">3</span><span class="text-warning">10th</span>
-              {% elif not team.division.venue_group %}
-                <span class="hidden">0</span><span class="text-danger">None</span>
-              {% endif %}
-            {% else %}
-              <span class="hidden">0</span><span class="text-danger">None</span>
-            {% endif %}
-          </td>
-          <td>
-            {% for pref in team.venue_preferences.all %}
-              <span class="small">{{ pref.venue_group.short_name }} ({{ pref.priority }})</span>
-            {% endfor %}
-          </td>
-          <td>
-            {% for pref in team.institution.venue_preferences.all %}
-              <span class="small">{{ pref.venue_group.short_name }} ({{ pref.priority }})</span>
-            {% endfor %}
-          </td>
-        </tr>
-        {% endfor %}
-        </tbody>
-      </table>
-=======
   <!-- demo root element -->
   <div id="app">
 
@@ -162,33 +35,9 @@
         <division-droppable save-vg-at="{% tournament_url set_division_venue_group %}" save-division-at="{% tournament_url set_team_division %}"
         :division="division" :teams="teams | exactFilterBy division.id in 'division'" :vgs="venueGroups"></division-droppable>
       </template>
->>>>>>> d19e9876
 
     </div>
-  </div>
 
-<<<<<<< HEAD
-  <div class="modal fade" id="view-venues" tabindex="-1" role="dialog" aria-labelledby="myLargeModalLabel" aria-hidden="true">
-    <div class="modal-dialog modal-md">
-    <div class="modal-content">
-      <div class="modal-body">
-        <table class="table">
-          <thead>
-            <th>Venue</th>
-            <th>Divisions</th>
-            <th>Team Capacity</th>
-          </thead>
-          <tbody>
-            {% for vg in venue_groups %}
-              <tr>
-                <td>{{ vg.name }} </td>
-                <td>{{ vg.divisions_count }}</td>
-                <td>{{ vg.team_capacity }}</td>
-              </tr>
-            {% endfor %}
-          </tbody>
-        </table>
-=======
     <div class="row">
       <div class="col-md-12" v-if="divisions.length > 0" class="row">
 
@@ -203,152 +52,11 @@
           </div>
         </div>
 
->>>>>>> d19e9876
       </div>
     </div>
 
   </div>
 
-<<<<<<< HEAD
-<div class="modal fade" id="view-divisions" tabindex="-1" role="dialog" aria-labelledby="myLargeModalLabel" aria-hidden="true">
-  <div class="modal-dialog modal-md">
-  <div class="modal-content">
-    <div class="modal-body">
-      <table class="table">
-        <thead>
-          <th>Division</th>
-          <th>Venue</th>
-          <th>Time</th>
-          <th>Teams</th>
-        </thead>
-        <tbody>
-        {% for division in divisions %}
-          <tr>
-            <td>{{ division.name }} </td>
-            <td>{{ division.venue_group.short_name }}</td>
-            <td>{{ division.time_slot|time:'h:i A' }}</td>
-            <td>{{ division.teams_count }}</td>
-          </tr>
-        {% endfor %}
-        </tbody>
-      </table>
-    </div>
-  </div>
-</div>
-
-{% endblock content %}
-
-{% block extra-js %}
-  <script type="text/javascript" language="javascript" src="{% static 'js/vendor/vue.js' %}"></script>
-  <script>
-  Vue.config.delimiters = ["[[", "]]"];
-  Vue.component('demo-grid', {
-    template: '#grid-template',
-    props: {
-      data: Array,
-      columns: Array,
-      filterKey: String
-    },
-    data: function () {
-      var sortOrders = {}
-      this.columns.forEach(function (key) {
-        sortOrders[key] = 1; // Set all to sort none (1 is +asc, -1 is desc)
-      })
-      return {
-        sortKey: '',
-        sortOrders: sortOrders
-      }
-    },
-    methods: {
-      sortBy: function (key) {
-        this.sortKey = key
-        this.sortOrders[key] = this.sortOrders[key] * -1
-      }
-    }
-  })
-  // bootstrap the demo
-  var demo = new Vue({
-    el: '#demo',
-    data: {
-      searchQuery: '',
-      gridColumns: ['name', 'power'],
-      gridData: [
-        { name: 'Chuck Norris', power: Infinity },
-        { name: 'Bruce Lee', power: 9000 },
-        { name: 'Jackie Chan', power: 7000 },
-        { name: 'Jet Li', power: 8000 }
-      ]
-    }
-  })
-
-  </script>
-
-  <script type="text/javascript" language="javascript" src="{% static 'js/vendor/jquery-ui-custom-1.11.4.min.js' %}"></script>
-  <script type="text/javascript" charset="utf-8">
-
-    $(document).ready( function() {
-
-      var dTable = $("#dataTable").DataTable({
-        "aaSorting": [[1, "asc"], [ 0, "asc" ]],
-        "aoColumnDefs": [
-          //{ "bVisible": false, "aTargets": [1] }, //set column visibility
-          //{"iDataSort": 1, "aTargets": [2] }, //sort based on a hidden column when another column is clicked
-          {"sType": "num", "aTargets": [1] }, //define data type for specified columns - note num rather than numeric - numeric is depricated
-          { "bSearchable": false, "aTargets": [1,2,3,4,5,6] }, //set column visibility
-        ]
-      });
-      $('#table-search').keyup(function(){
-        dTable.search($(this).val()).draw();
-      })
-
-      $('#save').click( function() {
-        var teams = {};
-        var btn = $(this)
-        btn.button('loading')
-        $("#dataTable .division").each( function() {
-          var new_division_id = $("select", this).val()
-          console.log(new_division_id)
-          if (new_division_id != "") {
-            teams[$(this).attr("id")] = new_division_id;
-          }
-        });
-        $.ajax({
-          type: "POST",
-          url: "{% tournament_url save_divisions %}",
-          data: teams,
-          success: function(data, status) {
-            $("#alerts-holder").html('<div class="alert alert-success alert-dismissable"><button type="button" class="close" data-dismiss="alert">&times;</button>Saved successfully!</div>');
-            btn.button('reset')
-          },
-          error: function(xhr, error, ex) {
-            console.log(xhr.responseText);
-            alert(xhr.responseText); //throw actual error, just for debugging purpose
-            $("#alerts-holder").html('<div class="alert alert-danger alert-dismissable"><button type="button" class="close" data-dismiss="alert">&times;</button>Save failed!</div>');
-            btn.button('reset')
-          }
-        });
-        return false;
-      });
-
-      $('#auto_allocate').click(function() {
-        var btn = $(this)
-        btn.button('loading')
-        $.ajax({
-          type: "POST",
-          url: "{% tournament_url create_division_allocation %}",
-          success: function(data, status) {
-            $("#alerts-holder").html('<div class="alert alert-success alert-dismissable"><button type="button" class="close" data-dismiss="alert">&times;</button>Allocated successfully, please refresh the page to see it!</div>');
-            btn.button('reset')
-          },
-          error: function(xhr, error, ex) {
-            $("#alerts-holder").html('<div class="alert alert-danger alert-dismissable" id=""><button type="button" class="close" data-dismiss="alert">&times;</button>Auto-allocation failed! '
-              + xhr.responseText + ' (' + xhr.status + ')</div>');
-            btn.button('reset')
-          }
-        });
-
-      });
-=======
 {% endblock content %}
 
 {% block extra-js %}
@@ -362,7 +70,6 @@
   Vue.filter('exactFilterBy', function(array, needle, inKeyword, key) {
     return array.filter(function(item) {
         return item[key] == needle;
->>>>>>> d19e9876
     });
   });
 
