--- conflicted
+++ resolved
@@ -18,12 +18,10 @@
 from draw.models import TeamVenuePreference, InstitutionVenuePreference
 from venues.models import VenueGroup
 
-
-@cache_page(10)  # Set slower to show new indexes so it will show new pages
+@cache_page(10) # Set slower to show new indexes so it will show new pages
 @tournament_view
 def public_index(request, t):
     return render(request, 'public_tournament_index.html')
-
 
 def index(request):
     tournaments = Tournament.objects.all()
@@ -41,14 +39,7 @@
         return redirect('blank-site-start')
 
     else:
-<<<<<<< HEAD
-        return r2r(request,
-                   'site_index.html',
-                   dict(tournaments=Tournament.objects.all()))
-
-=======
         return render(request, 'site_index.html', dict(tournaments=tournaments))
->>>>>>> f8266a9c
 
 @login_required
 @tournament_view
@@ -57,12 +48,7 @@
     # This should never happen, but if it does, fail semi-gracefully
     if round is None:
         if request.user.is_superuser:
-<<<<<<< HEAD
-            return HttpResponseBadRequest(
-                "You need to set the current round. <a href=\"/admin/debate/tournament\">Go to Django admin.</a>")
-=======
             return HttpResponseBadRequest("You need to set the current round. <a href=\"/admin/tournaments/tournament\">Go to Django admin.</a>")
->>>>>>> f8266a9c
         else:
             raise Http404()
 
@@ -79,126 +65,68 @@
     context["total_ballots"] = draw.count()
     stats_none = draw.filter(result_status=Debate.STATUS_NONE).count()
     stats_draft = draw.filter(result_status=Debate.STATUS_DRAFT).count()
-<<<<<<< HEAD
-    stats_confirmed = draw.filter(
-        result_status=Debate.STATUS_CONFIRMED).count()
-    stats = [[0, stats_confirmed], [0, stats_draft], [0, stats_none]]
-
-    return r2r(request,
-               'tournament_home.html',
-               dict(stats=stats,
-                    total_ballots=total_ballots,
-                    round=round))
-
-=======
     stats_confirmed = draw.filter(result_status=Debate.STATUS_CONFIRMED).count()
     context["stats"] = [[0,stats_confirmed], [0,stats_draft], [0,stats_none]]
 
     return render(request, 'tournament_home.html', context)
->>>>>>> f8266a9c
 
 @cache_page(settings.PUBLIC_PAGE_CACHE_TIMEOUT)
 @public_optional_tournament_view('public_divisions')
 def public_divisions(request, t):
-    divisions = Division.objects.filter(
-        tournament=t).all().select_related('venue_group')
+    divisions = Division.objects.filter(tournament=t).all().select_related('venue_group')
     divisions = sorted(divisions, key=lambda x: float(x.name))
     venue_groups = set(d.venue_group for d in divisions)
     for uvg in venue_groups:
         uvg.divisions = [d for d in divisions if d.venue_group == uvg]
 
-<<<<<<< HEAD
-    return r2r(request,
-               'public_divisions.html',
-               dict(venue_groups=venue_groups))
-
-=======
     return render(request, 'public_divisions.html', dict(venue_groups=venue_groups))
->>>>>>> f8266a9c
 
 @cache_page(settings.PUBLIC_PAGE_CACHE_TIMEOUT)
 @tournament_view
 def all_tournaments_all_venues(request, t):
     venues = VenueGroup.objects.all()
-<<<<<<< HEAD
-    return r2r(request,
-               'public_all_tournament_venues.html',
-               dict(venues=venues))
-
-=======
     return render(request, 'public_all_tournament_venues.html', dict(venues=venues))
->>>>>>> f8266a9c
 
 @cache_page(settings.PUBLIC_PAGE_CACHE_TIMEOUT)
 @tournament_view
 def all_draws_for_venue(request, t, venue_id):
     venue_group = VenueGroup.objects.get(pk=venue_id)
-<<<<<<< HEAD
-    debates = Debate.objects.filter(
-        division__venue_group=venue_group).select_related(
-            'round', 'round__tournament', 'division')
-    return r2r(request,
-               'public_all_draws_for_venue.html',
-               dict(venue_group=venue_group,
-                    debates=debates))
-=======
     debates = Debate.objects.filter(division__venue_group=venue_group).select_related(
         'round','round__tournament','division')
     return render(request, 'public_all_draws_for_venue.html', dict(
         venue_group=venue_group, debates=debates))
->>>>>>> f8266a9c
 
 
 @tournament_view
 def all_draws_for_institution(request, t, institution_id):
     # TODO: move to draws app
     institution = Institution.objects.get(pk=institution_id)
-    debate_teams = DebateTeam.objects.filter(
-        team__institution=institution).select_related(
-            'debate', 'debate__division', 'debate__division__venue_group',
-            'debate__round')
+    debate_teams = DebateTeam.objects.filter(team__institution=institution).select_related(
+        'debate', 'debate__division', 'debate__division__venue_group', 'debate__round')
     debates = [dt.debate for dt in debate_teams]
 
-<<<<<<< HEAD
-    return r2r(request,
-               'public_all_draws_for_institution.html',
-               dict(institution=institution,
-                    debates=debates))
-=======
     return render(request, 'public_all_draws_for_institution.html', dict(
         institution=institution, debates=debates))
 
->>>>>>> f8266a9c
 
 
 @admin_required
 @round_view
 def round_increment_check(request, round):
-    if round != request.tournament.current_round:  # doesn't make sense if not current round
+    if round != request.tournament.current_round: # doesn't make sense if not current round
         raise Http404()
-    num_unconfirmed = round.get_draw().filter(
-        result_status__in=[Debate.STATUS_NONE, Debate.STATUS_DRAFT]).count()
+    num_unconfirmed = round.get_draw().filter(result_status__in=[Debate.STATUS_NONE, Debate.STATUS_DRAFT]).count()
     increment_ok = num_unconfirmed == 0
-<<<<<<< HEAD
-    return r2r(request,
-               "round_increment_check.html",
-               dict(num_unconfirmed=num_unconfirmed,
-                    increment_ok=increment_ok))
-
-=======
     return render(request, "round_increment_check.html", dict(num_unconfirmed=num_unconfirmed, increment_ok=increment_ok))
->>>>>>> f8266a9c
 
 @admin_required
 @expect_post
 @round_view
 def round_increment(request, round):
-    if round != request.tournament.current_round:  # doesn't make sense if not current round
+    if round != request.tournament.current_round: # doesn't make sense if not current round
         raise Http404()
     request.tournament.advance_round()
-    return redirect_round('availability_index',
-                          request.tournament.current_round)
-
+    return redirect_round('draw', request.tournament.current_round )
 
 @admin_required
 @tournament_view
@@ -208,15 +136,7 @@
     divisions = sorted(divisions, key=lambda x: float(x.name))
     venue_groups = VenueGroup.objects.all()
 
-<<<<<<< HEAD
-    return r2r(request,
-               "division_allocations.html",
-               dict(teams=teams,
-                    divisions=divisions,
-                    venue_groups=venue_groups))
-=======
     return render(request, "division_allocations.html", dict(teams=teams, divisions=divisions, venue_groups=venue_groups))
->>>>>>> f8266a9c
 
 
 @admin_required
@@ -226,8 +146,7 @@
     culled_dict = dict((int(k), int(v)) for k, v in request.POST.items() if v)
 
     teams = Team.objects.in_bulk([t_id for t_id in list(culled_dict.keys())])
-    divisions = Division.objects.in_bulk(
-        [d_id for d_id in list(culled_dict.values())])
+    divisions = Division.objects.in_bulk([d_id for d_id in list(culled_dict.values())])
 
     for team_id, division_id in culled_dict.items():
         teams[team_id].division = divisions[division_id]
@@ -238,7 +157,6 @@
 
     return HttpResponse("ok")
 
-
 @admin_required
 @expect_post
 @tournament_view
@@ -252,19 +170,12 @@
     # Delete all existing divisions - this shouldn't affect teams (on_delete=models.SET_NULL))
     divisions = Division.objects.filter(tournament=t).delete()
 
-    alloc = DivisionAllocator(teams=teams,
-                              divisions=divisions,
-                              venue_groups=venue_groups,
-                              tournament=t,
-                              institutions=institutions)
+    alloc = DivisionAllocator(teams=teams, divisions=divisions, venue_groups=venue_groups, tournament=t, institutions=institutions)
     success = alloc.allocate()
 
     if success:
         return HttpResponse("ok")
     else:
-<<<<<<< HEAD
-        return HttpResponseBadRequest("Couldn't create divisions")
-=======
         return HttpResponseBadRequest("Couldn't create divisions")
 
 
@@ -309,5 +220,4 @@
 
     model = Tournament
     form_class = TournamentForm
-    template_name = "create_tournament.html"
->>>>>>> f8266a9c
+    template_name = "create_tournament.html"