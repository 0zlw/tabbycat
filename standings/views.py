from participants.models import Team, Speaker
from tournaments.models import Round
from results.models import TeamScore, SpeakerScore, BallotSubmission
from motions.models import Motion
from django.db.models import Count

from utils.views import *


@admin_required
@round_view
def standings_index(request, round):
    top_speaks = SpeakerScore.objects.filter(
        ballot_submission__confirmed=True).select_related(
            'debate_team__debate__round').order_by('-score')[:10]
    bottom_speaks = SpeakerScore.objects.filter(
        ballot_submission__confirmed=True).exclude(
            position=round.tournament.REPLY_POSITION).order_by(
                'score')[:10].select_related('debate_team__debate__round')
    top_margins = TeamScore.objects.filter(
        ballot_submission__confirmed=True).select_related(
            'debate_team__team', 'debate_team__debate__round',
            'debate_team__team__institution').order_by('-margin')[:10]
    bottom_margins = TeamScore.objects.filter(
        ballot_submission__confirmed=True, margin__gte=0).select_related(
            'debate_team__team', 'debate_team__debate__round',
            'debate_team__team__institution').order_by('margin')[:10]
    top_motions = BallotSubmission.objects.values('motion').filter(
    confirmed=True).annotate(motion_count=Count('motion')).order_by('-motion_count')[:10]
    bottom_motions = BallotSubmission.objects.values('motion').filter(
    confirmed=True).annotate(motion_count=Count('motion')).order_by('motion_count')[:10]

    return r2r(request,
               'standings_index.html',
               dict(top_margins=top_margins,
                    top_speaks=top_speaks,
                    bottom_margins=bottom_margins,
                    bottom_speaks=bottom_speaks,
                    top_motions=top_motions,
                    bottom_motions=bottom_motions))


def get_speaker_standings(rounds,
                          round,
                          results_override=False,
                          only_novices=False,
                          for_replies=False):
    last_substantive_position = round.tournament.LAST_SUBSTANTIVE_POSITION
    reply_position = round.tournament.REPLY_POSITION
    total_prelim_rounds = Round.objects.filter(
        stage=Round.STAGE_PRELIMINARY,
        tournament=round.tournament).count()
    missable_debates = round.tournament.pref('standings_missed_debates')
    minimum_debates_needed = total_prelim_rounds - missable_debates

    if for_replies:
        speaker_scores = SpeakerScore.objects.select_related(
            'speaker', 'ballot_submission',
            'debate_team__debate__round').filter(
                ballot_submission__confirmed=True,
                position=reply_position)
    else:
        speaker_scores = SpeakerScore.objects.select_related(
            'speaker', 'ballot_submission',
            'debate_team__debate__round').filter(
                ballot_submission__confirmed=True,
                position__lte=last_substantive_position)

    if only_novices is True:
        speakers = list(Speaker.objects.filter(
            team__tournament=round.tournament,
            novice=True).select_related('team', 'team__institution',
                                        'team__tournament'))
    else:
        speakers = list(Speaker.objects.filter(
            team__tournament=round.tournament).select_related(
                'team', 'team__institution', 'team__tournament'))

    def get_scores(speaker, this_speakers_scores):
        speaker_scores = [None] * len(rounds)
        for r in rounds:
            finding_score = next(
                (x
                 for x in this_speakers_scores
                 if x.debate_team.debate.round == r), None)
            if finding_score:
                speaker_scores[r.seq - 1] = finding_score.score

        return speaker_scores

    for speaker in speakers:
        this_speakers_scores = [score
                                for score in speaker_scores
                                if score.speaker == speaker]
        speaker.scores = get_scores(speaker, this_speakers_scores)
        speaker.results_in = speaker.scores[
            -
            1] is not None or round.stage != Round.STAGE_PRELIMINARY or results_override

        if round.seq < total_prelim_rounds or len(
            [_f for _f in speaker.scores if _f]) >= minimum_debates_needed:
            speaker.total = sum([_f for _f in speaker.scores if _f])
            try:
                speaker.average = sum([_f for _f in speaker.scores if _f
                                       ]) / len(
                                           [_f for _f in speaker.scores if _f])
            except ZeroDivisionError:
                speaker.average = None
        else:
            speaker.total = None
            speaker.average = None

        if for_replies:
            speaker.replies_given = len([_f for _f in speaker.scores if _f])

    if for_replies:
        speakers = [s for s in speakers if s.replies_given > 0]

    prev_total = None
    current_rank = 0

    if for_replies or round.tournament.pref(
            'speaker_standings_rule') == 'wadl':
        method = False
        speakers.sort(key=lambda x: x.average, reverse=True)
    else:
        method = True
        speakers.sort(key=lambda x: x.total, reverse=True)

    for i, speaker in enumerate(speakers, start=1):
        if method:
            comparison = speaker.total
        else:
            comparison = speaker.average

        if comparison != prev_total:
            current_rank = i
            prev_total = comparison
        speaker.rank = current_rank

    return speakers


def get_round_result(team, team_scores, r):
    ts = next(
        (x
         for x in team_scores
         if x.debate_team.team == team and x.debate_team.debate.round == r),
        None)
    try:
        ts.opposition = ts.debate_team.opposition.team  # TODO: this slows down the page generation considerably
    except AttributeError:
        pass
    except Exception as e:
        print("Unexpected exception in view.teams.get_round_result")
        print(e)
    return ts


@admin_required
@round_view
def team_standings(request, round):
    teams = Team.objects.ranked_standings(round)
    rounds = round.tournament.prelim_rounds(until=round).order_by('seq')
    team_scores = list(TeamScore.objects.select_related(
        'debate_team__team', 'debate_team__debate__round').filter(
            ballot_submission__confirmed=True))

    for team in teams:
        team.results_in = round.stage != Round.STAGE_PRELIMINARY or get_round_result(
            team, team_scores, round) is not None
        team.round_results = [get_round_result(team, team_scores, r)
                              for r in rounds]
        team.wins = [ts.win for ts in team.round_results if ts].count(True)
        team.points = sum([ts.points for ts in team.round_results if ts])
        if round.tournament.pref('show_avg_margin'):
            try:
                margins = []
                for ts in team.round_results:
                    if ts:
                        if ts.get_margin is not None:
                            margins.append(ts.get_margin)

                team.avg_margin = sum(margins) / len(margins)
            except ZeroDivisionError:
                team.avg_margin = None

    metrics = relevant_team_standings_metrics(round.tournament)

<<<<<<< HEAD
    return r2r(request,
               'teams.html',
               dict(teams=teams,
                    rounds=rounds,
                    show_ballots=False,
                    metrics=metrics))
=======
    return render(request, 'teams.html', dict(teams=teams, rounds=rounds,
        show_ballots=False, metrics=metrics))
>>>>>>> f8266a9c


@admin_required
@round_view
def division_standings(request, round):
    # TODO: this can largely be merged/abstracted with teams
    teams = Team.objects.division_standings(round)

    rounds = round.tournament.prelim_rounds(until=round).order_by('seq')
    team_scores = list(TeamScore.objects.select_related(
        'debate_team__team', 'debate_team__debate__round').filter(
            ballot_submission__confirmed=True))

    for team in teams:
        team.round_results = [get_round_result(team, team_scores, r)
                              for r in rounds]
        team.wins = [ts.win for ts in team.round_results if ts].count(True)
        team.points = sum([ts.points for ts in team.round_results if ts])
        if round.tournament.pref('show_avg_margin'):
            try:
                margins = []
                for ts in team.round_results:
                    if ts:
                        if ts.get_margin is not None:
                            margins.append(ts.get_margin)

                team.avg_margin = sum(margins) / len(margins)
            except ZeroDivisionError:
                team.avg_margin = None

    return render(request, 'divisions.html', dict(teams=teams))


@admin_required
@round_view
def speaker_standings(request, round):
    rounds = round.tournament.prelim_rounds(until=round).order_by('seq')
    speakers = get_speaker_standings(rounds, round)
<<<<<<< HEAD
    return r2r(request,
               'speakers.html',
               dict(speakers=speakers,
                    rounds=rounds))
=======
    return render(request, 'speakers.html', dict(speakers=speakers,
                                        rounds=rounds))
>>>>>>> f8266a9c


@admin_required
@round_view
def novice_standings(request, round):
    rounds = round.tournament.prelim_rounds(until=round).order_by('seq')
    speakers = get_speaker_standings(rounds, round, only_novices=True)
<<<<<<< HEAD
    return r2r(request, "novices.html", dict(speakers=speakers, rounds=rounds))
=======
    return render(request, "novices.html", dict(speakers=speakers,
                                        rounds=rounds))
>>>>>>> f8266a9c


@admin_required
@round_view
def reply_standings(request, round):
    rounds = round.tournament.prelim_rounds(until=round).order_by('seq')
    speakers = get_speaker_standings(rounds, round, for_replies=True)
<<<<<<< HEAD
    return r2r(request, 'replies.html', dict(speakers=speakers, rounds=rounds))

=======
    return render(request, 'replies.html', dict(speakers=speakers,
                                        rounds=rounds))
>>>>>>> f8266a9c

@admin_required
@round_view
def motion_standings(request, round):
    rounds = round.tournament.prelim_rounds(until=round).order_by('seq')
    motions = list()
    motions = Motion.objects.statistics(round=round)
    return render(request, 'motions.html', dict(motions=motions))


@cache_page(settings.TAB_PAGES_CACHE_TIMEOUT)
@public_optional_tournament_view('tab_released')
def public_speaker_tab(request, t):
    print("Generating public speaker tab")
    round = t.current_round
    rounds = t.prelim_rounds(until=round).order_by('seq')
    speakers = get_speaker_standings(rounds, round)
<<<<<<< HEAD
    return r2r(request,
               'public_speaker_tab.html',
               dict(speakers=speakers,
                    rounds=rounds,
                    round=round))
=======
    return render(request, 'public_speaker_tab.html', dict(speakers=speakers,
            rounds=rounds, round=round))

>>>>>>> f8266a9c


@cache_page(settings.TAB_PAGES_CACHE_TIMEOUT)
@public_optional_tournament_view('tab_released')
def public_novices_tab(request, t):
    round = t.current_round
    rounds = round.tournament.prelim_rounds(until=round).order_by('seq')
    speakers = get_speaker_standings(rounds, round, only_novices=True)
<<<<<<< HEAD
    return r2r(request,
               'public_novices_tab.html',
               dict(speakers=speakers,
                    rounds=rounds,
                    round=round))
=======
    return render(request, 'public_novices_tab.html', dict(speakers=speakers,
            rounds=rounds, round=round))
>>>>>>> f8266a9c


@cache_page(settings.TAB_PAGES_CACHE_TIMEOUT)
@public_optional_tournament_view('tab_released')
def public_replies_tab(request, t):
    round = t.current_round
    rounds = t.prelim_rounds(until=round).order_by('seq')
    speakers = get_speaker_standings(rounds, round, for_replies=True)
<<<<<<< HEAD
    return r2r(request,
               'public_reply_tab.html',
               dict(speakers=speakers,
                    rounds=rounds,
                    round=round))
=======
    return render(request, 'public_reply_tab.html', dict(speakers=speakers,
            rounds=rounds, round=round))
>>>>>>> f8266a9c


@cache_page(settings.TAB_PAGES_CACHE_TIMEOUT)
@public_optional_tournament_view('tab_released')
def public_team_tab(request, t):
    print("Generating public team tab")
    round = t.current_round
    teams = Team.objects.ranked_standings(round)
    rounds = t.prelim_rounds(until=round).order_by('seq')
    team_scores = list(TeamScore.objects.select_related(
        'debate_team__team', 'debate_team__debate__round').filter(
            ballot_submission__confirmed=True))

    for team in teams:
        team.results_in = True  # always
        team.round_results = [get_round_result(team, r) for r in rounds]
        team.wins = [ts.win for ts in team.round_results if ts].count(True)
        team.points = sum([ts.points for ts in team.round_results if ts])
        if round.tournament.pref('show_avg_margin'):
            try:
                margins = []
                for ts in team.round_results:
                    if ts:
                        if ts.get_margin is not None:
                            margins.append(ts.get_margin)

                team.avg_margin = sum(margins) / len(margins)
            except ZeroDivisionError:
                team.avg_margin = None

    show_ballots = round.tournament.pref('ballots_released')
    metrics = relevant_team_standings_metrics(round.tournament)

<<<<<<< HEAD
    return r2r(request,
               'public_team_tab.html',
               dict(teams=teams,
                    rounds=rounds,
                    round=round,
                    show_ballots=show_ballots,
                    metrics=metrics))
=======
    return render(request, 'public_team_tab.html', dict(teams=teams,
            rounds=rounds, round=round, show_ballots=show_ballots,
            metrics=metrics))
>>>>>>> f8266a9c


@cache_page(settings.TAB_PAGES_CACHE_TIMEOUT)
@public_optional_tournament_view('motion_tab_released')
def public_motions_tab(request, t):
    round = t.current_round
    rounds = t.prelim_rounds(until=round).order_by('seq')
    print(rounds)
    motions = list()
    motions = Motion.objects.statistics(round=round)
    return render(request, 'public_motions_tab.html', dict(motions=motions))


@cache_page(settings.PUBLIC_PAGE_CACHE_TIMEOUT)
@public_optional_tournament_view('public_team_standings')
def public_team_standings(request, t):
    print("Generating public team standings")
    if t.release_all:
        # Assume that the time "release all" is used, the current round
        # is the last round.
        round = t.current_round
    else:
        round = t.current_round.prev

    # Find the most recent non-silent preliminary round
    while round is not None and (round.silent or
                                 round.stage != Round.STAGE_PRELIMINARY):
        round = round.prev

    if round is not None and round.silent is False:

        from results.models import TeamScore

        # Ranking by institution__name and reference isn't the same as ordering by
        # short_name, which is what we really want. But we can't rank by short_name,
        # because it's not a field (it's a property). So we'll do this in JavaScript.
        # The real purpose of this ordering is to obscure the *true* ranking of teams
        # - teams are not supposed to know rankings between teams on the same number
        # of wins.
        teams = Team.objects.order_by('institution__code', 'reference')
        rounds = t.prelim_rounds(until=round).filter(
            silent=False).order_by('seq')

        def get_round_result(team, r):
            try:
                ts = TeamScore.objects.get(ballot_submission__confirmed=True,
                                           debate_team__team=team,
                                           debate_team__debate__round=r, )
                ts.opposition = ts.debate_team.opposition.team
                return ts
            except TeamScore.DoesNotExist:
                return None

        for team in teams:
            team.round_results = [get_round_result(team, r) for r in rounds]
            # Do this manually, in case there are silent rounds
            team.wins = [ts.win for ts in team.round_results if ts].count(True)
            team.points = sum([ts.points for ts in team.round_results if ts])

<<<<<<< HEAD
        return r2r(request,
                   'public_team_standings.html',
                   dict(teams=teams,
                        rounds=rounds,
                        round=round))
    else:
        return r2r(request, 'index.html')
=======

        return render(request, 'public_team_standings.html', dict(teams=teams, rounds=rounds, round=round))
    else:
        return render(request, 'index.html')
>>>>>>> f8266a9c
<|MERGE_RESOLUTION|>--- conflicted
+++ resolved
@@ -187,17 +187,11 @@
 
     metrics = relevant_team_standings_metrics(round.tournament)
 
-<<<<<<< HEAD
-    return r2r(request,
-               'teams.html',
+    return render(request, 'teams.html', dict(teams=teams, rounds=rounds,
                dict(teams=teams,
                     rounds=rounds,
                     show_ballots=False,
                     metrics=metrics))
-=======
-    return render(request, 'teams.html', dict(teams=teams, rounds=rounds,
-        show_ballots=False, metrics=metrics))
->>>>>>> f8266a9c
 
 
 @admin_required
@@ -236,15 +230,8 @@
 def speaker_standings(request, round):
     rounds = round.tournament.prelim_rounds(until=round).order_by('seq')
     speakers = get_speaker_standings(rounds, round)
-<<<<<<< HEAD
-    return r2r(request,
-               'speakers.html',
-               dict(speakers=speakers,
+    return render(request, 'speakers.html', dict(speakers=speakers,
                     rounds=rounds))
-=======
-    return render(request, 'speakers.html', dict(speakers=speakers,
-                                        rounds=rounds))
->>>>>>> f8266a9c
 
 
 @admin_required
@@ -252,12 +239,8 @@
 def novice_standings(request, round):
     rounds = round.tournament.prelim_rounds(until=round).order_by('seq')
     speakers = get_speaker_standings(rounds, round, only_novices=True)
-<<<<<<< HEAD
-    return r2r(request, "novices.html", dict(speakers=speakers, rounds=rounds))
-=======
     return render(request, "novices.html", dict(speakers=speakers,
                                         rounds=rounds))
->>>>>>> f8266a9c
 
 
 @admin_required
@@ -265,13 +248,8 @@
 def reply_standings(request, round):
     rounds = round.tournament.prelim_rounds(until=round).order_by('seq')
     speakers = get_speaker_standings(rounds, round, for_replies=True)
-<<<<<<< HEAD
-    return r2r(request, 'replies.html', dict(speakers=speakers, rounds=rounds))
-
-=======
     return render(request, 'replies.html', dict(speakers=speakers,
                                         rounds=rounds))
->>>>>>> f8266a9c
 
 @admin_required
 @round_view
@@ -289,17 +267,9 @@
     round = t.current_round
     rounds = t.prelim_rounds(until=round).order_by('seq')
     speakers = get_speaker_standings(rounds, round)
-<<<<<<< HEAD
-    return r2r(request,
-               'public_speaker_tab.html',
-               dict(speakers=speakers,
-                    rounds=rounds,
-                    round=round))
-=======
     return render(request, 'public_speaker_tab.html', dict(speakers=speakers,
             rounds=rounds, round=round))
 
->>>>>>> f8266a9c
 
 
 @cache_page(settings.TAB_PAGES_CACHE_TIMEOUT)
@@ -308,16 +278,8 @@
     round = t.current_round
     rounds = round.tournament.prelim_rounds(until=round).order_by('seq')
     speakers = get_speaker_standings(rounds, round, only_novices=True)
-<<<<<<< HEAD
-    return r2r(request,
-               'public_novices_tab.html',
-               dict(speakers=speakers,
-                    rounds=rounds,
-                    round=round))
-=======
     return render(request, 'public_novices_tab.html', dict(speakers=speakers,
             rounds=rounds, round=round))
->>>>>>> f8266a9c
 
 
 @cache_page(settings.TAB_PAGES_CACHE_TIMEOUT)
@@ -326,16 +288,8 @@
     round = t.current_round
     rounds = t.prelim_rounds(until=round).order_by('seq')
     speakers = get_speaker_standings(rounds, round, for_replies=True)
-<<<<<<< HEAD
-    return r2r(request,
-               'public_reply_tab.html',
-               dict(speakers=speakers,
-                    rounds=rounds,
-                    round=round))
-=======
     return render(request, 'public_reply_tab.html', dict(speakers=speakers,
             rounds=rounds, round=round))
->>>>>>> f8266a9c
 
 
 @cache_page(settings.TAB_PAGES_CACHE_TIMEOUT)
@@ -369,19 +323,9 @@
     show_ballots = round.tournament.pref('ballots_released')
     metrics = relevant_team_standings_metrics(round.tournament)
 
-<<<<<<< HEAD
-    return r2r(request,
-               'public_team_tab.html',
-               dict(teams=teams,
-                    rounds=rounds,
-                    round=round,
+    return render(request, 'public_team_tab.html', dict(teams=teams,
                     show_ballots=show_ballots,
                     metrics=metrics))
-=======
-    return render(request, 'public_team_tab.html', dict(teams=teams,
-            rounds=rounds, round=round, show_ballots=show_ballots,
-            metrics=metrics))
->>>>>>> f8266a9c
 
 
 @cache_page(settings.TAB_PAGES_CACHE_TIMEOUT)
@@ -441,17 +385,7 @@
             team.wins = [ts.win for ts in team.round_results if ts].count(True)
             team.points = sum([ts.points for ts in team.round_results if ts])
 
-<<<<<<< HEAD
-        return r2r(request,
-                   'public_team_standings.html',
-                   dict(teams=teams,
-                        rounds=rounds,
-                        round=round))
-    else:
-        return r2r(request, 'index.html')
-=======
 
         return render(request, 'public_team_standings.html', dict(teams=teams, rounds=rounds, round=round))
     else:
-        return render(request, 'index.html')
->>>>>>> f8266a9c
+        return render(request, 'index.html')